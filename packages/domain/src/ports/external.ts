/**
 * External service ports (payment providers, etc.)
 */

export type CheckoutSessionParams = {
  userId: string;
  userEmail: string;
  tier: "pro" | "enterprise";
  successUrl: string;
  cancelUrl: string;
  existingCustomerId?: string; // Reuse existing Stripe customer if available
};

export type CheckoutSessionResult = {
  sessionId: string;
  checkoutUrl: string;
};

export type PortalSessionParams = {
  customerId: string;
  returnUrl: string;
};

export type PortalSessionResult = {
  sessionId: string;
  portalUrl: string;
};

export type WebhookEvent = {
  id: string;
  type: string;
  data: unknown;
};

/**
 * PaymentProvider port for subscription management.
 *
 * Abstracts payment provider (Stripe) from domain logic.
 * Implementations handle checkout sessions, customer portal, and webhook verification.
 */
export type PaymentProvider = {
  /**
   * Create Stripe Checkout Session for subscription.
   *
   * @param params - Checkout session parameters
   * @returns Session ID and checkout URL
   */
  createCheckoutSession: (params: CheckoutSessionParams) => Promise<CheckoutSessionResult>;

  /**
   * Create Customer Portal Session for self-service.
   *
   * Allows users to manage payment methods, view invoices, and cancel subscriptions.
   *
   * @param params - Portal session parameters
   * @returns Session ID and portal URL
   */
  createPortalSession: (params: PortalSessionParams) => Promise<PortalSessionResult>;

  /**
   * Verify webhook signature and parse event.
   *
   * SECURITY: This method MUST verify the webhook signature to prevent
   * malicious actors from faking subscription events.
   *
   * @param payload - Raw webhook payload (string)
   * @param signature - Signature from webhook header
   * @param secret - Webhook signing secret
   * @returns Parsed webhook event
   * @throws Error if signature verification fails
   */
  verifyWebhook: (payload: string, signature: string, secret: string) => Promise<WebhookEvent>;
<<<<<<< HEAD
=======

  /**
   * Extract tier from subscription price information.
   *
   * Payment providers encode tier information in price/plan IDs.
   * This method provides a provider-agnostic way to determine tier from subscription data.
   *
   * @param subscriptionData - Raw subscription data from webhook/API
   * @returns Tier name or null if tier cannot be determined
   */
  extractTierFromSubscription: (subscriptionData: unknown) => "pro" | "enterprise" | null;
>>>>>>> 19bb28f0
};<|MERGE_RESOLUTION|>--- conflicted
+++ resolved
@@ -70,8 +70,6 @@
    * @throws Error if signature verification fails
    */
   verifyWebhook: (payload: string, signature: string, secret: string) => Promise<WebhookEvent>;
-<<<<<<< HEAD
-=======
 
   /**
    * Extract tier from subscription price information.
@@ -83,5 +81,4 @@
    * @returns Tier name or null if tier cannot be determined
    */
   extractTierFromSubscription: (subscriptionData: unknown) => "pro" | "enterprise" | null;
->>>>>>> 19bb28f0
 };