import type { PaymentProvider } from "@cronicorn/domain";
import type { NodePgDatabase, NodePgTransaction } from "drizzle-orm/node-postgres";

import { DrizzleJobsRepo } from "@cronicorn/adapter-drizzle";
import { SubscriptionsManager } from "@cronicorn/services";

/**
 * Composition root: Wires concrete adapters into SubscriptionsManager.
 *
 * @param tx - Drizzle transaction context
 * @param paymentProvider - Payment provider implementation (e.g., Stripe)
 * @param baseUrl - Application base URL for redirects
 * @returns Fully-wired SubscriptionsManager instance
 */
export function createSubscriptionsManager(
  // eslint-disable-next-line ts/no-explicit-any
  tx: NodePgDatabase<any> | NodePgTransaction<any, any>,
  paymentProvider: PaymentProvider,
<<<<<<< HEAD
  stripeProvider: StripePaymentProvider,
=======
>>>>>>> 19bb28f0
  baseUrl: string,
): SubscriptionsManager {
  // Instantiate transaction-bound repository
  // @ts-expect-error - Drizzle type mismatch between pnpm versions
  const jobsRepo = new DrizzleJobsRepo(tx);

<<<<<<< HEAD
  // Wire everything into the manager
  return new SubscriptionsManager(
    {
      jobsRepo,
      paymentProvider,
      baseUrl,
    },
    stripeProvider,
  );
=======
  // Wire everything into the manager (pure DI - no adapter-specific dependencies)
  return new SubscriptionsManager({
    jobsRepo,
    paymentProvider,
    baseUrl,
  });
>>>>>>> 19bb28f0
}<|MERGE_RESOLUTION|>--- conflicted
+++ resolved
@@ -16,32 +16,16 @@
   // eslint-disable-next-line ts/no-explicit-any
   tx: NodePgDatabase<any> | NodePgTransaction<any, any>,
   paymentProvider: PaymentProvider,
-<<<<<<< HEAD
-  stripeProvider: StripePaymentProvider,
-=======
->>>>>>> 19bb28f0
   baseUrl: string,
 ): SubscriptionsManager {
   // Instantiate transaction-bound repository
   // @ts-expect-error - Drizzle type mismatch between pnpm versions
   const jobsRepo = new DrizzleJobsRepo(tx);
 
-<<<<<<< HEAD
-  // Wire everything into the manager
-  return new SubscriptionsManager(
-    {
-      jobsRepo,
-      paymentProvider,
-      baseUrl,
-    },
-    stripeProvider,
-  );
-=======
   // Wire everything into the manager (pure DI - no adapter-specific dependencies)
   return new SubscriptionsManager({
     jobsRepo,
     paymentProvider,
     baseUrl,
   });
->>>>>>> 19bb28f0
 }